package proxy

import (
	"errors"
	"fmt"
	"io"
	"net"
	"strings"
	"time"

	"github.com/haxii/fastproxy/bufiopool"
	"github.com/haxii/fastproxy/client"
	"github.com/haxii/fastproxy/http"
	"github.com/haxii/fastproxy/server"
	"github.com/haxii/fastproxy/servertime"
	"github.com/haxii/fastproxy/superproxy"
	"github.com/haxii/fastproxy/util"
	"github.com/haxii/fastproxy/x509"
	"github.com/haxii/log"

	proxyhttp "github.com/haxii/fastproxy/proxy/http"
)

// Proxy is a forward proxy that substitutes its own certificate
// for incoming TLS connections in place of the upstream server's
// certificate.
type Proxy struct {
	//BufioPool buffer reader and writer pool
	BufioPool *bufiopool.Pool

	//Client proxy uses a http client to dial a remote host for incoming requests
	Client client.Client

	//proxy logger
	ProxyLogger log.Logger

	//proxy handler
	Handler Handler

	//proxy http requests pool
	reqPool proxyhttp.RequestPool

<<<<<<< HEAD
	// Maximum keep-alive connection lifetime.
	//
	// The server closes keep-alive connection after its' lifetime
	// expiration.
	//
	// See also ReadTimeout for limiting the duration of idle keep-alive
	// connections.
	//
	// By default keep-alive connection lifetime is unlimited.
	MaxKeepaliveDuration time.Duration

	// Maximum duration for reading the full request (including body).
	//
	// This also limits the maximum duration for idle keep-alive
	// connections.
	//
	// By default request read timeout is unlimited.
	ReadTimeout time.Duration

	//usage
	Usage *usage.ProxyUsage

	//gln net listener for graceful shut down
	gln net.Listener
=======
	// max idle duration for client connection
	MaxClientIdleDuration time.Duration
>>>>>>> cdf1d706
}

func (p *Proxy) init() error {
	if p.ProxyLogger == nil {
		return errors.New("nil ProxyLogger provided")
	}
	if p.BufioPool == nil {
		return errors.New("nil bufio pool provided")
	}
	if p.Handler.HijackerPool == nil {
		return errors.New("nil hijacker pool provided")
	}
	if p.Handler.ShouldAllowConnection == nil {
		p.Handler.ShouldAllowConnection = func(net.Addr) bool {
			return false
		}
	}
	if p.Handler.ShouldDecryptHost == nil {
		p.Handler.ShouldDecryptHost = func(string) bool {
			return false
		}
	}
	if p.Handler.URLProxy == nil {
		p.Handler.URLProxy = func(hostWithPort string, path []byte) *superproxy.SuperProxy {
			return nil
		}
	}
	if p.Handler.MitmCACert == nil {
		p.Handler.MitmCACert = x509.DefaultMitmCA
	}
	if p.Client.BufioPool == nil {
		p.Client.BufioPool = p.BufioPool
	}

	return nil
}

const proxyManagerLoggerName = "ProxyMNG"

// DefaultConcurrency is the maximum number of concurrent connections
const DefaultConcurrency = 256 * 1024

// Serve serves incoming connections from the given listener.
//
// Serve blocks until the given listener returns permanent error.
func (p *Proxy) Serve(ln net.Listener, maxWaitTime time.Duration) error {
	if e := p.init(); e != nil {
		return e
	}

	var lastOverflowErrorTime time.Time
	var lastPerIPErrorTime time.Time
	var c net.Conn
	var err error

	p.gln = NewGracefulListener(ln, maxWaitTime)
	maxWorkersCount := DefaultConcurrency
	wp := &server.WorkerPool{
		WorkerFunc:      p.serveConn,
		MaxWorkersCount: maxWorkersCount,
		Logger:          p.ProxyLogger,
	}
	wp.Start()

	for {
		if c, err = p.acceptConn(p.gln, &lastPerIPErrorTime); err != nil {
			wp.Stop()
			if err == io.EOF {
				return nil
			}
			return err
		}
		if !wp.Serve(c) {
			p.writeFastError(c, http.StatusServiceUnavailable,
				"The connection cannot be served because Server.Concurrency limit exceeded")
			c.Close()
			if time.Since(lastOverflowErrorTime) > time.Minute {
				p.ProxyLogger.Error(proxyManagerLoggerName, nil,
					"The incoming connection cannot be served, "+
						"because %d concurrent connections are served. "+
						"Try increasing Server.Concurrency", maxWorkersCount)
				lastOverflowErrorTime = servertime.CoarseTimeNow()
			}
			time.Sleep(100 * time.Millisecond)
		}
		c = nil
	}
}

func (p *Proxy) acceptConn(ln net.Listener, lastPerIPErrorTime *time.Time) (net.Conn, error) {
	for {
		c, err := ln.Accept()
		if err != nil {
			if c != nil {
				panic("BUG: net.Listener returned non-nil conn and non-nil error")
			}
			if netErr, ok := err.(net.Error); ok && netErr.Temporary() {
				p.ProxyLogger.Error(proxyManagerLoggerName,
					netErr, "Temporary error when accepting new connections")
				time.Sleep(time.Second)
				continue
			}
			if err != io.EOF && !strings.Contains(err.Error(), "use of closed network connection") {
				p.ProxyLogger.Error(proxyManagerLoggerName,
					err, "Permanent error when accepting new connections")
				return nil, err
			}
			return nil, io.EOF
		}
		if c == nil {
			panic("BUG: net.Listener returned (nil, nil)")
		}
		return c, nil
	}
}

func (p *Proxy) serveConn(c net.Conn) error {
	if !p.Handler.ShouldAllowConnection(c.RemoteAddr()) {
		return nil
	}
	//convert c into a http request
	reader := p.BufioPool.AcquireReader(c)
	req := p.reqPool.Acquire()
	releaseReqAndReader := func() {
		p.reqPool.Release(req)
		p.BufioPool.ReleaseReader(reader)
	}
	defer releaseReqAndReader()
	var err error
	var rn int

	for {
		if p.MaxClientIdleDuration == 0 {
			rn, err = req.ReadFrom(reader)
		} else {
			idleChan := make(chan struct{})
			go func() {
				rn, err = req.ReadFrom(reader)
				idleChan <- struct{}{}
			}()
			select {
			case <-idleChan:
			case <-time.After(p.MaxClientIdleDuration):
				//idle out of max idle duration, return to close connection
				return nil
			}
		}
		if err != nil {
			if err == io.EOF {
				return nil
			}
			return util.ErrWrapper(err, "fail to read http request header")
		}
		go func() {
			p.Client.Usage.AddIncomingSize(uint64(rn))
		}()

		if len(req.HostInfo().HostWithPort()) == 0 {
			if e := p.writeFastError(c, http.StatusBadRequest,
				"This is a proxy server. Does not respond to non-proxy requests.\n"); e != nil {
				return util.ErrWrapper(e, "fail to response non-proxy request")
			}
			return nil
		}

		//handle http requests
		if !http.IsMethodConnect(req.Method()) {
			err := p.Handler.handleHTTPConns(c, req,
				p.BufioPool, &p.Client, &p.Client.Usage)
			if err != nil {
				return util.ErrWrapper(err, "error HTTP traffic %s ", req.HostInfo().HostWithPort())
			}
			req.Reset()
		} else {
			//some header may not be read, but buffered in reader, such as "Host", "Proxy-Connection",
			//should add the buffered size to incoming size
			go func() {
				p.Client.Usage.AddIncomingSize(uint64(reader.Buffered()))
			}()

			//handle https proxy request
			//here I make a copy of the host
			//then reset the request immediately
			host := strings.Repeat(req.HostInfo().HostWithPort(), 1)
			req.Reset()
			//make the requests
			if err := p.Handler.handleHTTPSConns(c, host,
				p.BufioPool, &p.Client, &p.Client.Usage, p.MaxClientIdleDuration); err != nil {
				return util.ErrWrapper(err, "error HTTPS traffic "+host+" ")
			}
		}

		if req.ConnectionClose() {
			break
		}

		reader.Reset(c)
	}

	return nil
}

func (p *Proxy) writeFastError(w io.Writer, statusCode int, msg string) error {
	var err error
	_, err = w.Write(http.StatusLine(statusCode))
	if err != nil {
		return err
	}
	_, err = fmt.Fprintf(w,
		"Date: %s\r\n"+
			"Content-Type: text/plain\r\n"+
			"Content-Length: %d\r\n"+
			"\r\n"+
			"%s",
		servertime.ServerDate(), len(msg), msg)
	return err
<<<<<<< HEAD
}

func (p *Proxy) updateReadDeadline(c net.Conn, currentTime, connTime, lastDeadlineTime time.Time) time.Time {
	readTimeout := p.ReadTimeout
	if p.MaxKeepaliveDuration > 0 {
		connTimeout := p.MaxKeepaliveDuration - currentTime.Sub(connTime)
		if connTimeout <= 0 {
			return time.Time{}
		}
		if connTimeout < readTimeout {
			readTimeout = connTimeout
		}
	}

	// Optimization: update read deadline only if more than 25%
	// of the last read deadline exceeded.
	// See https://github.com/golang/go/issues/15133 for details.
	if currentTime.Sub(lastDeadlineTime) > (readTimeout >> 2) {
		if err := c.SetReadDeadline(currentTime.Add(readTimeout)); err != nil {
			util.ErrWrapper(nil, "BUG: error in SetReadDeadline(%s): %s", readTimeout, err)
		}
		lastDeadlineTime = currentTime
	}
	return lastDeadlineTime
}

//GracefulShutdown for proxy graceful shut down
func (p *Proxy) GracefulShutdown() error {
	return p.gln.Close()
=======
>>>>>>> cdf1d706
}<|MERGE_RESOLUTION|>--- conflicted
+++ resolved
@@ -14,6 +14,7 @@
 	"github.com/haxii/fastproxy/server"
 	"github.com/haxii/fastproxy/servertime"
 	"github.com/haxii/fastproxy/superproxy"
+	"github.com/haxii/fastproxy/usage"
 	"github.com/haxii/fastproxy/util"
 	"github.com/haxii/fastproxy/x509"
 	"github.com/haxii/log"
@@ -39,8 +40,6 @@
 
 	//proxy http requests pool
 	reqPool proxyhttp.RequestPool
-
-<<<<<<< HEAD
 	// Maximum keep-alive connection lifetime.
 	//
 	// The server closes keep-alive connection after its' lifetime
@@ -65,10 +64,9 @@
 
 	//gln net listener for graceful shut down
 	gln net.Listener
-=======
+
 	// max idle duration for client connection
 	MaxClientIdleDuration time.Duration
->>>>>>> cdf1d706
 }
 
 func (p *Proxy) init() error {
@@ -285,7 +283,6 @@
 			"%s",
 		servertime.ServerDate(), len(msg), msg)
 	return err
-<<<<<<< HEAD
 }
 
 func (p *Proxy) updateReadDeadline(c net.Conn, currentTime, connTime, lastDeadlineTime time.Time) time.Time {
@@ -315,6 +312,4 @@
 //GracefulShutdown for proxy graceful shut down
 func (p *Proxy) GracefulShutdown() error {
 	return p.gln.Close()
-=======
->>>>>>> cdf1d706
 }