package superproxy

import (
	"bytes"
	"encoding/base64"
	"fmt"
	"io"
	"net"

	"github.com/haxii/fastproxy/bufiopool"
	"github.com/haxii/fastproxy/bytebufferpool"
	"github.com/haxii/fastproxy/cert"
	"github.com/haxii/fastproxy/util"
)

var (
	superProxyReqMethod     = []byte("CONNECT")
	superProxyReqProtocol   = []byte("HTTP/1.1")
	superProxyReqHostHeader = []byte("Host:")
	superProxyReqSP         = []byte(" ")
	superProxyReqCRLF       = []byte("\r\n")
)

func (p *SuperProxy) initHTTPCertAndAuth(isSSL bool, host string,
	user string, pass string, selfSignedCACertificate string) {
	// make HTTP/HTTPS proxy auth header
	basicAuth := func(username, password string) string {
		auth := username + ":" + password
		return base64.StdEncoding.EncodeToString([]byte(auth))
	}
	if isSSL {
		if len(selfSignedCACertificate) > 0 {
			p.tlsConfig = cert.MakeClientTLSConfigByCA(host, "", selfSignedCACertificate)
		} else {
<<<<<<< HEAD
			p.tlsConfig = cert.MakeClientTLSConfig(host, "SelfSignedCACertificate")
=======
			p.tlsConfig = cert.MakeClientTLSConfig(host, "")
>>>>>>> a91bfcfa
		}
	}
	if len(user) > 0 && len(pass) > 0 {
		authHeaderWithCRLFStr := "Proxy-Authorization: Basic " + basicAuth(user, pass) + "\r\n"
		p.authHeaderWithCRLF = make([]byte, len(authHeaderWithCRLFStr))
		copy(p.authHeaderWithCRLF, []byte(authHeaderWithCRLFStr))
	} else {
		p.authHeaderWithCRLF = nil
	}
}

//writeProxyReq write proxy `CONNECT` header to proxy connection,
//as shown blow:
// CONNECT targetHost:Port HTTP/1.1\r\n
// Host: targetHost:Port\r\n
// * proxy auth if needed *
// \r\n
func (p *SuperProxy) writeHTTPProxyReq(c net.Conn, targetHostWithPort []byte) (int, error) {
	buf := bytebufferpool.Get()
	defer bytebufferpool.Put(buf)
	buf.B = make([]byte, len(superProxyReqMethod)+len(superProxyReqSP)+
		len(targetHostWithPort)+len(superProxyReqSP)+
		len(superProxyReqProtocol)+len(superProxyReqCRLF)+
		len(superProxyReqHostHeader)+len(superProxyReqSP)+
		len(targetHostWithPort)+len(superProxyReqCRLF)+
		len(p.authHeaderWithCRLF)+len(superProxyReqCRLF))
	copyIndex := 0
	copyBytes := func(b []byte) {
		copy(buf.B[copyIndex:], b)
		copyIndex += len(b)
	}
	copyBytes(superProxyReqMethod)
	copyBytes(superProxyReqSP)
	copyBytes(targetHostWithPort)
	copyBytes(superProxyReqSP)
	copyBytes(superProxyReqProtocol)
	copyBytes(superProxyReqCRLF)
	copyBytes(superProxyReqHostHeader)
	copyBytes(superProxyReqSP)
	copyBytes(targetHostWithPort)
	copyBytes(superProxyReqCRLF)
	copyBytes(p.authHeaderWithCRLF)
	copyBytes(superProxyReqCRLF)
	return util.WriteWithValidation(c, buf.B)
}

//readProxyReq reads proxy connection request result (i.e. response)
//only 200 OK is accepted.
func (p *SuperProxy) readHTTPProxyResp(c net.Conn, pool *bufiopool.Pool) error {
	r := pool.AcquireReader(c)
	defer pool.ReleaseReader(r)
	n := 1
	isStartLine := true
	headerParsed := false
	for {
		if b, err := r.Peek(n); err != nil {
			return err
		} else if len(b) == 0 {
			return io.EOF
		}
		//must read buffed bytes
		b := util.PeekBuffered(r)
		//read and discard every header line
		m := 0
		for !headerParsed {
			b := b[m:]
			lineLen := bytes.IndexByte(b, '\n')
			if lineLen < 0 {
				//need more
				break
			}
			lineLen++
			m += lineLen
			if isStartLine {
				isStartLine = false
				if !bytes.Contains(b[:lineLen], []byte(" 200 ")) {
					return fmt.Errorf("connected to proxy failed with startline %s", b[:lineLen])
				}
			} else {
				if (lineLen == 2 && b[0] == '\r') || lineLen == 1 {
					//single \n or \r\n means end of the header
					headerParsed = true
				}
			}
			if _, err := r.Discard(lineLen); err != nil {
				return util.ErrWrapper(err, "fail to read proxy connect response")
			}
		}
		if headerParsed {
			//TODO: discard http body also? Does the proxy connect response contains body?
			return nil
		}
		//require one more byte
		n = r.Buffered() + 1
	}
}<|MERGE_RESOLUTION|>--- conflicted
+++ resolved
@@ -32,11 +32,7 @@
 		if len(selfSignedCACertificate) > 0 {
 			p.tlsConfig = cert.MakeClientTLSConfigByCA(host, "", selfSignedCACertificate)
 		} else {
-<<<<<<< HEAD
-			p.tlsConfig = cert.MakeClientTLSConfig(host, "SelfSignedCACertificate")
-=======
 			p.tlsConfig = cert.MakeClientTLSConfig(host, "")
->>>>>>> a91bfcfa
 		}
 	}
 	if len(user) > 0 && len(pass) > 0 {
