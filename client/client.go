--- conflicted
+++ resolved
@@ -120,46 +120,6 @@
 
 type hostClients map[string]*HostClient
 
-<<<<<<< HEAD
-type requestType int
-
-func (r *requestType) Value() int {
-	return int(*r)
-}
-
-func parseRequestType(superProxy *superproxy.SuperProxy, isHTTPS bool) requestType {
-	var rt requestType
-	if superProxy == nil {
-		if !isHTTPS {
-			rt = requestDirectHTTP
-		} else {
-			rt = requestDirectHTTPS
-		}
-	} else {
-		switch superProxy.GetProxyType() {
-		case superproxy.ProxyTypeSOCKS5:
-			rt = requestProxySOCKS5
-		case superproxy.ProxyTypeHTTP:
-			fallthrough
-		case superproxy.ProxyTypeHTTPS:
-			if !isHTTPS {
-				rt = requestProxyHTTP
-			} else {
-				rt = requestProxyHTTPS
-			}
-		}
-	}
-	return rt
-}
-
-const (
-	requestDirectHTTP requestType = iota
-	requestDirectHTTPS
-	requestProxyHTTP
-	requestProxyHTTPS
-	requestProxySOCKS5
-)
-
 var (
 	errNilReq        = errors.New("nil request")
 	errNilResp       = errors.New("nil response")
@@ -167,8 +127,6 @@
 	errNilTargetHost = errors.New("nil target host provided")
 )
 
-=======
->>>>>>> d9e00033
 // Do performs the given http request and fills the given http response.
 //
 // The function doesn't follow redirects.
